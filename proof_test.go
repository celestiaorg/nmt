package nmt

import (
	"bytes"
	"crypto/sha256"
<<<<<<< HEAD
	"github.com/stretchr/testify/require"
=======
>>>>>>> 8be15c4c
	"testing"

	"github.com/celestiaorg/nmt/namespace"
)

func TestProof_VerifyNamespace_False(t *testing.T) {
	const testNidLen = 3

	n := New(sha256.New(), NamespaceIDSize(testNidLen))
	data := append(append([]namespaceDataPair{
		newNamespaceDataPair([]byte{0, 0, 0}, []byte("first leaf")),
	},
		generateLeafData(testNidLen, 0, 9, []byte("data"))...,
	), newNamespaceDataPair([]byte{0, 0, 8}, []byte("last leaf")))
	for _, d := range data {
		err := n.Push(namespace.PrefixedData(append(d.ID, d.Data...)))
		if err != nil {
			t.Fatalf("invalid test setup: error on Push(): %v", err)
		}
	}

	validProof, err := n.ProveNamespace([]byte{0, 0, 0})
	if err != nil {
		t.Fatalf("invalid test setup: error on ProveNamespace(): %v", err)
	}
<<<<<<< HEAD
	// inclusion proof of leaf index 0
	incProof0, err := n.buildRangeProof(0, 1)
	require.NoError(t, err)
	incompleteFirstNs := NewInclusionProof(0, 1, incProof0, false)
=======
	incompleteFirstNs := NewInclusionProof(0, 1, n.buildRangeProof(0, 1), false)
>>>>>>> 8be15c4c
	type args struct {
		nID  namespace.ID
		data [][]byte
		root []byte
	}
	pushedZeroNs := n.Get([]byte{0, 0, 0})
	pushedLastNs := n.Get([]byte{0, 0, 8})

	// an invalid absence proof for an existing namespace ID (2) in the constructed tree
	leafIndex := 3
<<<<<<< HEAD
	inclusionProofOfLeafIndex, err := n.buildRangeProof(leafIndex, leafIndex+1)
	require.NoError(t, err)
=======
	inclusionProofOfLeafIndex := n.buildRangeProof(leafIndex, leafIndex+1)
>>>>>>> 8be15c4c
	n.computeLeafHashesIfNecessary()
	leafHash := n.leafHashes[leafIndex] // the only data item with namespace ID = 2 in the constructed tree is at index 3
	invalidAbsenceProof := NewAbsenceProof(leafIndex, leafIndex+1, inclusionProofOfLeafIndex, leafHash, false)

	// inclusion proof of leaf index 10
	incProof10, err := n.buildRangeProof(10, 11)
	require.NoError(t, err)
	tests := []struct {
		name  string
		proof Proof
		args  args
		want  bool
	}{
		{
			"invalid nid (too long)", validProof,
			args{[]byte{0, 0, 0, 0}, pushedZeroNs, n.Root()},
			false,
		},
		{
			"invalid leaf data (too short)", validProof,
			args{[]byte{0, 0, 0}, [][]byte{{0, 1}}, n.Root()},
			false,
		},
		{
			"mismatching IDs in data", validProof,
			args{[]byte{0, 0, 0}, append(append([][]byte(nil), pushedZeroNs...), []byte{1, 1, 1}), n.Root()},
			false,
		},
		{
			"added another leaf", validProof,
			args{[]byte{0, 0, 0}, append(append([][]byte(nil), pushedZeroNs...), []byte{0, 0, 0}), n.Root()},
			false,
		},
		{
			"remove one leaf, errors", validProof,
			args{[]byte{0, 0, 0}, pushedZeroNs[:len(pushedZeroNs)-1], n.Root()},
			false,
		},
		{
			"remove one leaf & update proof range, errors", NewInclusionProof(validProof.Start(), validProof.End()-1, validProof.Nodes(), false),
			args{[]byte{0, 0, 0}, pushedZeroNs[:len(pushedZeroNs)-1], n.Root()},
			false,
		},
		{
			"incomplete namespace proof (right)", incompleteFirstNs,
			args{[]byte{0, 0, 0}, pushedZeroNs[:len(pushedZeroNs)-1], n.Root()},
			false,
		},
		{
<<<<<<< HEAD
			"incomplete namespace proof (left)", NewInclusionProof(10, 11, incProof10, false),
=======
			"incomplete namespace proof (left)", NewInclusionProof(10, 11, n.buildRangeProof(10, 11), false),
>>>>>>> 8be15c4c
			args{[]byte{0, 0, 8}, pushedLastNs[1:], n.Root()},
			false,
		},
		{
			"remove all leaves, errors", validProof,
			args{[]byte{0, 0, 0}, pushedZeroNs[:len(pushedZeroNs)-2], n.Root()},
			false,
		},
		{
			"invalid absence proof of an existing nid", invalidAbsenceProof,
			args{[]byte{0, 0, 2}, [][]byte{}, n.Root()},
			false,
		},
	}
	for _, tt := range tests {
		t.Run(tt.name, func(t *testing.T) {
			// make copy of nodes for mutation check
			duplicateNodes := make([][]byte, len(tt.proof.nodes))
			for i := range tt.proof.nodes {
				duplicateNodes[i] = make([]byte, len(tt.proof.nodes[i]))
				copy(duplicateNodes[i], tt.proof.nodes[i])
			}

			got := tt.proof.VerifyNamespace(sha256.New(), tt.args.nID, tt.args.data, tt.args.root)
			if got != tt.want {
				t.Errorf("VerifyNamespace() got = %v, want %v", got, tt.want)
			}

			// check if proof was mutated during verification
			for i := range tt.proof.nodes {
				if !bytes.Equal(duplicateNodes[i], tt.proof.nodes[i]) {
					t.Errorf("VerifyNameSpace() proof got mutated during verification")
				}
			}
		})
	}
}

func TestProof_MultipleLeaves(t *testing.T) {
	n := New(sha256.New())
	ns := []byte{1, 2, 3, 4, 5, 6, 7, 8}
	rawData := [][]byte{
		bytes.Repeat([]byte{1}, 100),
		bytes.Repeat([]byte{2}, 100),
		bytes.Repeat([]byte{3}, 100),
		bytes.Repeat([]byte{4}, 100),
		bytes.Repeat([]byte{5}, 100),
		bytes.Repeat([]byte{6}, 100),
		bytes.Repeat([]byte{7}, 100),
		bytes.Repeat([]byte{8}, 100),
	}

	for _, d := range rawData {
		err := n.Push(safeAppend(ns, d))
		if err != nil {
			t.Fatal(err)
		}
	}

	type args struct {
		start, end int
		root       []byte
	}
	tests := []struct {
		name string
		args args
		want bool
	}{
		{
			"3rd through 5th leaf", args{2, 4, n.Root()}, true,
		},
		{
			"single leaf", args{2, 3, n.Root()}, true,
		},
		{
			"first leaf", args{0, 1, n.Root()}, true,
		},
		{
			"most leaves", args{0, 7, n.Root()}, true,
		},
		{
			"most leaves", args{0, 7, bytes.Repeat([]byte{1}, 48)}, false,
		},
	}
	for _, tt := range tests {
		t.Run(tt.name, func(t *testing.T) {
			proof, err := n.ProveRange(tt.args.start, tt.args.end)
			if err != nil {
				t.Fatal(err)
			}
			got := proof.VerifyInclusion(sha256.New(), ns, rawData[tt.args.start:tt.args.end], tt.args.root)
			if got != tt.want {
				t.Errorf("VerifyInclusion() got = %v, want %v", got, tt.want)
			}
		})
	}
}

func safeAppend(id, data []byte) []byte {
	return append(append(make([]byte, 0, len(id)+len(data)), id...), data...)
}<|MERGE_RESOLUTION|>--- conflicted
+++ resolved
@@ -3,10 +3,6 @@
 import (
 	"bytes"
 	"crypto/sha256"
-<<<<<<< HEAD
-	"github.com/stretchr/testify/require"
-=======
->>>>>>> 8be15c4c
 	"testing"
 
 	"github.com/celestiaorg/nmt/namespace"
@@ -32,14 +28,10 @@
 	if err != nil {
 		t.Fatalf("invalid test setup: error on ProveNamespace(): %v", err)
 	}
-<<<<<<< HEAD
 	// inclusion proof of leaf index 0
 	incProof0, err := n.buildRangeProof(0, 1)
 	require.NoError(t, err)
 	incompleteFirstNs := NewInclusionProof(0, 1, incProof0, false)
-=======
-	incompleteFirstNs := NewInclusionProof(0, 1, n.buildRangeProof(0, 1), false)
->>>>>>> 8be15c4c
 	type args struct {
 		nID  namespace.ID
 		data [][]byte
@@ -50,12 +42,8 @@
 
 	// an invalid absence proof for an existing namespace ID (2) in the constructed tree
 	leafIndex := 3
-<<<<<<< HEAD
 	inclusionProofOfLeafIndex, err := n.buildRangeProof(leafIndex, leafIndex+1)
 	require.NoError(t, err)
-=======
-	inclusionProofOfLeafIndex := n.buildRangeProof(leafIndex, leafIndex+1)
->>>>>>> 8be15c4c
 	n.computeLeafHashesIfNecessary()
 	leafHash := n.leafHashes[leafIndex] // the only data item with namespace ID = 2 in the constructed tree is at index 3
 	invalidAbsenceProof := NewAbsenceProof(leafIndex, leafIndex+1, inclusionProofOfLeafIndex, leafHash, false)
@@ -105,11 +93,7 @@
 			false,
 		},
 		{
-<<<<<<< HEAD
 			"incomplete namespace proof (left)", NewInclusionProof(10, 11, incProof10, false),
-=======
-			"incomplete namespace proof (left)", NewInclusionProof(10, 11, n.buildRangeProof(10, 11), false),
->>>>>>> 8be15c4c
 			args{[]byte{0, 0, 8}, pushedLastNs[1:], n.Root()},
 			false,
 		},
