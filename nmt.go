// Package nmt contains an NMT implementation.
package nmt

import (
	"bytes"
	"errors"
	"fmt"
	"hash"
	"math/bits"

	"github.com/celestiaorg/nmt/namespace"
)

const (
	DefaultNamespaceIDLen = 8
	DefaultCapacity       = 128
)

var (
	ErrInvalidRange            = errors.New("invalid proof range")
	ErrMismatchedNamespaceSize = errors.New("mismatching namespace sizes")
	ErrInvalidPushOrder        = errors.New("pushed data has to be lexicographically ordered by namespace IDs")
	noOp                       = func(hash []byte, children ...[]byte) {}
)

type NodeVisitorFn = func(hash []byte, children ...[]byte)

type Options struct {
	// InitialCapacity indicates the initial number of leaves in the tree
	InitialCapacity int
	// NamespaceIDSize is the size of a namespace ID in bytes
	NamespaceIDSize namespace.IDSize
	// The "IgnoreMaxNamespace" flag influences the calculation of the namespace
	// ID range for intermediate nodes in the tree. This flag signals that, when
	// determining the upper limit of the namespace ID range for a tree node,
	// the maximum possible namespace ID (equivalent to "NamespaceIDSize" bytes
	// of 0xFF, or 2^NamespaceIDSize-1) should be omitted if feasible. For a
	// more in-depth understanding of this field, refer to the "HashNode" method
	// in the "Hasher.
	IgnoreMaxNamespace bool
	NodeVisitor        NodeVisitorFn
}

type Option func(*Options)

// InitialCapacity sets the capacity of the internally used slice(s) to the
// passed in initial value (defaults is 128).
func InitialCapacity(cap int) Option {
	if cap < 0 {
		panic("Got invalid capacity. Expected int greater or equal to 0.")
	}
	return func(opts *Options) {
		opts.InitialCapacity = cap
	}
}

// NamespaceIDSize sets the size of namespace IDs (in bytes) used by this tree.
// Defaults to 8 bytes.
func NamespaceIDSize(size int) Option {
	if size < 0 || size > namespace.IDMaxSize {
		panic("Got invalid namespace.IDSize. Expected 0 <= size <= namespace.IDMaxSize.")
	}
	return func(opts *Options) {
		opts.NamespaceIDSize = namespace.IDSize(size)
	}
}

// IgnoreMaxNamespace sets whether the largest possible namespace.ID MAX_NID
// should be 'ignored'. If set to true, this allows for shorter proofs in
// particular use-cases. E.g., see:
// https://github.com/celestiaorg/celestiaorg-specs/blob/master/specs/data_structures.md#namespace-merkle-tree
// Defaults to true.
func IgnoreMaxNamespace(ignore bool) Option {
	return func(opts *Options) {
		opts.IgnoreMaxNamespace = ignore
	}
}

func NodeVisitor(nodeVisitorFn NodeVisitorFn) Option {
	return func(opts *Options) {
		opts.NodeVisitor = nodeVisitorFn
	}
}

type NamespacedMerkleTree struct {
	treeHasher *Hasher
	visit      NodeVisitorFn

	// just cache stuff until we pass in a store and keep all nodes in there
	// currently, only leaves and leafHashes are stored:

	// leaves holds the list of namespace-prefixed data elements that have been
	// added to the tree, in the order of their insertion. Each
	// namespace-prefixed data item is represented as a byte slice.
	leaves [][]byte
	//  leafHashes stores the namespace hash of the leaves, calculated either
	//  through the Root() or the computeLeafHashesIfNecessary methods.
	leafHashes [][]byte

	// namespaceRanges can be used to efficiently look up the range for an
	// existing namespace without iterating through the leaves. The map key is
	// the string representation of a namespace.ID  and the leafRange indicates
	// the range of the leaves matching that namespace ID in the tree
	namespaceRanges map[string]leafRange
	// minNID is the minimum namespace ID of the leaves
	minNID namespace.ID
	// maxNID is the maximum namespace ID of the leaves
	maxNID namespace.ID

	// rawRoot caches the value of the tree root whenever the Root() method is
	// invoked. It's important to note that rawRoot may become outdated and may
	// not accurately reflect the current state of the leaves.
	rawRoot []byte
}

// New initializes a namespaced Merkle tree using the given base hash function
// and for the given namespace size (number of bytes). If the namespace size is
// 0 this corresponds to a regular non-namespaced Merkle tree.
func New(h hash.Hash, setters ...Option) *NamespacedMerkleTree {
	// default options:
	opts := &Options{
		InitialCapacity:    DefaultCapacity,
		NamespaceIDSize:    DefaultNamespaceIDLen,
		IgnoreMaxNamespace: true,
		NodeVisitor:        noOp,
	}

	for _, setter := range setters {
		setter(opts)
	}
	treeHasher := NewNmtHasher(h, opts.NamespaceIDSize, opts.IgnoreMaxNamespace)
	return &NamespacedMerkleTree{
		treeHasher:      treeHasher,
		visit:           opts.NodeVisitor,
		leaves:          make([][]byte, 0, opts.InitialCapacity),
		leafHashes:      make([][]byte, 0, opts.InitialCapacity),
		namespaceRanges: make(map[string]leafRange),
		minNID:          bytes.Repeat([]byte{0xFF}, int(opts.NamespaceIDSize)),
		maxNID:          bytes.Repeat([]byte{0x00}, int(opts.NamespaceIDSize)),
	}
}

// Prove returns a NMT inclusion proof for the leaf at the supplied index. Note
// this is not really NMT specific but the tree supports inclusions proofs like
// any vanilla Merkle tree. Prove is a thin wrapper around the ProveRange.
func (n *NamespacedMerkleTree) Prove(index int) (Proof, error) {
	return n.ProveRange(index, index+1)
}

// ProveRange returns a Merkle inclusion proof for a specified range of leaves,
// from start to end exclusive. The returned Proof structure contains the nodes
// field, which holds the necessary tree nodes for the Merkle range proof in an
// in-order traversal order. These nodes include the namespaced hash of the left
// siblings for the proof of the leaf at index start, and the namespaced hash of
// the right siblings for the proof of the leaf at index end.
//
// If the specified range [satrt, end) exceeds the current range of leaves in
// the tree, ProveRange returns an error together with an empty Proof with empty
// nodes and start and end fields set to 0.
//
// The isMaxNamespaceIDIgnored field of the Proof reflects the ignoreMaxNs field
// of n.treeHasher. When set to true, this indicates that the proof was
// generated using a modified version of the namespace hash with a custom
// namespace ID range calculation. For more information on this, please refer to
// the HashNode method in the Hasher.
func (n *NamespacedMerkleTree) ProveRange(start, end int) (Proof, error) {
	isMaxNsIgnored := n.treeHasher.IsMaxNamespaceIDIgnored()
	n.computeLeafHashesIfNecessary()
	// TODO: store nodes and re-use the hashes instead recomputing parts of the
	// tree here
	if start < 0 || start >= end || end > len(n.leafHashes) {
		return NewEmptyRangeProof(isMaxNsIgnored), ErrInvalidRange
	}
	proof := n.buildRangeProof(start, end)

	return NewInclusionProof(start, end, proof, isMaxNsIgnored), nil
}

// ProveNamespace returns a range proof for the given NamespaceID.
//
// case 1) If the namespace nID is out of the range of the tree's min and max
// namespace i.e., (nID < n.minNID) or (n.maxNID < nID) ProveNamespace returns
// an error and does not generate any range proof, instead it returns an empty
// Proof with empty nodes and the range (0,0) i.e., Proof.start = 0 and
// Proof.end = 0 to indicate that this namespace is not contained in the tree.
//
// case 2) If the namespace nID is within the range of the tree's min and max
// namespace i.e., n.minNID<= n.ID <=n.maxNID and the tree does not have any
// entries with the given Namespace ID nID, this will be proven by returning the
// inclusion/range Proof of the (namespaced or rather flagged) hash of the leaf
// of the tree 1) with the largest namespace ID that is smaller than nID and 2)
// the namespace ID of the leaf to the left of it is smaller than the nid 3) the
// namespace ID of the leaf to the right of it is larger than nid. The nodes
// field of the returned Proof structure is populated with the Merkle inclusion
// proof. the leafHash field of the returned Proof will contain the namespaced
// hash of such leaf. The start and end fields of the Proof are set to the
// indices of the identified leaf. The start field is set to the index of the
// leaf, and the end field is set to the index of the leaf + 1.
//
// case 3) In case the underlying tree contains leaves with the given namespace
// their start and end (end is non-inclusive) index will be returned together
// with a range proof for [start, end). In that case the leafHash field of the
// returned Proof will be nil.
//
// The isMaxNamespaceIDIgnored field of the Proof reflects the ignoreMaxNs field
// of n.treeHasher. When set to true, this indicates that the proof was
// generated using a modified version of the namespace hash with a custom
// namespace ID range calculation. For more information on this, please refer to
// the HashNode method in the Hasher.
func (n *NamespacedMerkleTree) ProveNamespace(nID namespace.ID) (Proof, error) {
	isMaxNsIgnored := n.treeHasher.IsMaxNamespaceIDIgnored()
	// case 1) In the cases (n.nID < minNID) or (n.maxNID < nID), return empty
	// range and no proof
	if nID.Less(n.minNID) || n.maxNID.Less(nID) {
		return NewEmptyRangeProof(isMaxNsIgnored), nil
	}

	// find the range of indices of leaves with the given nID
	found, proofStart, proofEnd := n.foundInRange(nID)

	// case 2)
	if !found {
		// To generate a proof for an absence we calculate the position of the
		// leaf that is in the place of where the namespace would be in:
		proofStart = n.calculateAbsenceIndex(nID)
		proofEnd = proofStart + 1
	}

	// case 3) At this point we either found leaves with the namespace nID in
	// the tree or calculated the range it would be in (to generate a proof of
	// absence and to return the corresponding leaf hashes).
	n.computeLeafHashesIfNecessary()
	proof := n.buildRangeProof(proofStart, proofEnd)

	if found {
		return NewInclusionProof(proofStart, proofEnd, proof, isMaxNsIgnored), nil
	}

	return NewAbsenceProof(proofStart, proofEnd, proof, n.leafHashes[proofStart], isMaxNsIgnored), nil
}

// buildRangeProof returns the nodes (as byte slices) in the range proof of the
// supplied range i.e., [proofStart, proofEnd) where proofEnd is non-inclusive.
// The nodes are ordered according to in order traversal of the namespaced tree.
func (n *NamespacedMerkleTree) buildRangeProof(proofStart, proofEnd int) [][]byte {
	proof := [][]byte{} // it is the list of nodes hashes (as byte slices) with no index
	var recurse func(start, end int, includeNode bool) []byte

	// start, end are indices of leaves in the tree hence they should be within
	// the size of the tree i.e., less than or equal to the len(n.leaves)
	// includeNode indicates whether the hash of the current subtree (covering
	// the supplied range i.e., [start, end)) or one of its constituent subtrees
	// should be part of the proof
	recurse = func(start, end int, includeNode bool) []byte {
		if start >= len(n.leafHashes) {
			return nil
		}

		// reached a leaf
		if end-start == 1 {
			leafHash := n.leafHashes[start]
			// if the index of the leaf node is out of the queried range i.e. ,
			// [proofStart, proofEnd) and if the leaf is required as part of the
			// proof i.e., includeNode == true
			if (start < proofStart || start >= proofEnd) && includeNode {
				// add the leafHash to the proof
				proof = append(proof, leafHash)
			}
			// if the index of the leaf is within the queried range i.e.,
			// [proofStart, proofEnd] OR if the leaf is not required as part of
			// the proof i.e., includeNode == false
			return leafHash
		}

		// newIncludeNode indicates whether one of the subtrees of the current
		// subtree [start, end) may have an overlap with the queried proof range
		// i.e., [proofStart, proofEnd)
		newIncludeNode := includeNode
		// check whether the subtree representing the [start, end) range of
		// leaves has overlap with the queried proof range i.e., [proofStart,
		// proofEnd) if there is no overlap
		if (end <= proofStart || start >= proofEnd) && includeNode {
			// setting newIncludeNode to false indicates that none of the
			// subtrees (left and right) of the current subtree are required for
			// the proof because the range of the leaves they cover have no
			// overlap with the queried proof range i.e., [proofStart, proofEnd)
			newIncludeNode = false
		}

		// recursively get left and right subtree
		k := getSplitPoint(end - start)

		left := recurse(start, start+k, newIncludeNode)
		right := recurse(start+k, end, newIncludeNode)

		// only right leaf/subtree can be non-existent
		var hash []byte
		if right == nil {
			hash = left
		} else {
			hash = n.treeHasher.HashNode(left, right)
		}

		// if the hash of the subtree representing [start, end) should be part
		// of the proof but not its left and right subtrees
		if includeNode && !newIncludeNode {
			proof = append(proof, hash)
		}

		return hash
	}

	fullTreeSize := getSplitPoint(len(n.leafHashes)) * 2
	if fullTreeSize < 1 {
		fullTreeSize = 1
	}
	recurse(0, fullTreeSize, true)
	return proof
}

// Get returns leaves for the given namespace.ID.
func (n *NamespacedMerkleTree) Get(nID namespace.ID) [][]byte {
	_, start, end := n.foundInRange(nID)
	return n.leaves[start:end]
}

// GetWithProof is a convenience method returns leaves for the given
// namespace.ID together with the proof for that namespace. It returns the same
// result as calling the combination of Get(nid) and ProveNamespace(nid).
func (n *NamespacedMerkleTree) GetWithProof(nID namespace.ID) ([][]byte, Proof, error) {
	data := n.Get(nID)
	proof, err := n.ProveNamespace(nID)
	return data, proof, err
}

// calculateAbsenceIndex returns the index of a leaf of the tree that 1) its
// namespace ID is the largest namespace ID less than nid and 2) the namespace
// ID of the leaf to the left of it is smaller than the nid 3) the namespace ID
// of the leaf to the right of it is larger than nid.
func (n *NamespacedMerkleTree) calculateAbsenceIndex(nID namespace.ID) int {
	nidSize := n.treeHasher.NamespaceSize()
	var prevLeaf []byte

	for index, curLeaf := range n.leaves {
		if index == 0 {
			prevLeaf = curLeaf
			continue
		}
		prevNs := namespace.ID(prevLeaf[:nidSize])
		currentNs := curLeaf[:nidSize]
		// Note that here we would also care for the case current < nId < prevNs
		// but we only allow pushing leaves with ascending namespaces; i.e.
		// prevNs <= currentNs is always true. Also we only check for strictly
		// smaller: prev < nid < current because if we either side was equal, we
		// would have found the namespace before.
		if prevNs.Less(nID) && nID.Less(currentNs) {
			return index
		}
		prevLeaf = curLeaf
	}
	// the case (nID < minNID) or (maxNID < nID) should be handled before
	// calling this private helper!
	panic("calculateAbsenceIndex() called although (nID < minNID) or (maxNID < nID) for provided nID")
}

// foundInRange returns a range of leaves in the namespace tree with the
// namespace IDs that match the given nID. The startIndex and endIndex indicate
// the starting and ending indices of the range, respectively. The endIndex is
// non-inclusive, meaning it does not include the leaf at that index in the
// range. If no leaves are found, foundInRange returns (false, 0, 0).
func (n *NamespacedMerkleTree) foundInRange(nID namespace.ID) (found bool, startIndex int, endIndex int) {
	// This is a faster version of this code snippet:
	// https://github.com/celestiaorg/celestiaorg-prototype/blob/2aeca6f55ad389b9d68034a0a7038f80a8d2982e/simpleblock.go#L106-L117
	foundRng, found := n.namespaceRanges[string(nID)]
	// XXX casting from uint64 to int is kinda crappy but nebolousLabs' range
	// proof api requires int params only to convert them to uint64 ...
	return found, int(foundRng.start), int(foundRng.end)
}

// NamespaceSize returns the underlying namespace size. Note that all namespaced
// data is expected to have the same namespace size.
func (n *NamespacedMerkleTree) NamespaceSize() namespace.IDSize {
	return n.treeHasher.NamespaceSize()
}

// Push adds a namespaced data to the tree. The first `n.NamespaceSize()` bytes
// of namespacedData is treated as its namespace ID. Push returns an error if
// the namespaced data is not namespace-prefixed (i.e., its size is smaller than
// the tree's NamespaceSize), or if it is not pushed in ascending order based on
// the namespace ID compared to the previously inserted data (i.e., it is not
// lexicographically sorted by namespace ID).
func (n *NamespacedMerkleTree) Push(namespacedData namespace.PrefixedData) error {
	nID, err := n.validateAndExtractNamespace(namespacedData)
	if err != nil {
		return err
	}

	// update relevant "caches":
	n.leaves = append(n.leaves, namespacedData)
	n.updateNamespaceRanges()
	n.updateMinMaxID(nID)
	n.rawRoot = nil
	return nil
}

// Root calculates the namespaced Merkle Tree's root based on the data that has
// been added through the use of the Push method. the returned byte slice is of
// size 2* n.NamespaceSize + the underlying hash output size, and should be
// parsed as minND || maxNID || hash
func (n *NamespacedMerkleTree) Root() []byte {
	if n.rawRoot == nil {
		n.rawRoot = n.computeRoot(0, len(n.leaves))
	}
	return n.rawRoot
}

<<<<<<< HEAD
// MinNamespace returns the minimum namespace ID in this Namespaced Merkle Tree.
func (n *NamespacedMerkleTree) MinNamespace() namespace.ID {
	return MinNamespace(n.Root(), n.NamespaceSize())
}

// MaxNamespace returns the maximum namespace ID in this Namespaced Merkle Tree.
func (n *NamespacedMerkleTree) MaxNamespace() namespace.ID {
	return MaxNamespace(n.Root(), n.NamespaceSize())
}

=======
// computeRoot calculates the namespace Merkle root for a tree/sub-tree that
// encompasses the leaves within the range of [start, end).
>>>>>>> fa98a59c
func (n *NamespacedMerkleTree) computeRoot(start, end int) []byte {
	switch end - start {
	case 0:
		rootHash := n.treeHasher.EmptyRoot()
		n.visit(rootHash)
		return rootHash
	case 1:
		leafHash := n.treeHasher.HashLeaf(n.leaves[start])
		if len(n.leafHashes) < len(n.leaves) {
			n.leafHashes = append(n.leafHashes, leafHash)
		}
		n.visit(leafHash, n.leaves[start])
		return leafHash
	default:
		k := getSplitPoint(end - start)
		left := n.computeRoot(start, start+k)
		right := n.computeRoot(start+k, end)
		hash := n.treeHasher.HashNode(left, right)
		n.visit(hash, left, right)
		return hash
	}
}

// getSplitPoint returns the largest power of 2 less than the length.
// Essentially, it returns the size of the left subtree in a full Merkle tree
// with a total number of leaves equal to length.
func getSplitPoint(length int) int {
	if length < 1 {
		panic("Trying to split a tree with size < 1")
	}
	uLength := uint(length)
	bitlen := bits.Len(uLength)
	k := 1 << (bitlen - 1)
	if k == length {
		k >>= 1
	}
	return k
}

func (n *NamespacedMerkleTree) updateNamespaceRanges() {
	if len(n.leaves) > 0 {
		lastIndex := len(n.leaves) - 1
		lastPushed := n.leaves[lastIndex]
		lastNsStr := string(lastPushed[:n.treeHasher.NamespaceSize()])
		lastRange, found := n.namespaceRanges[lastNsStr]
		if !found {
			n.namespaceRanges[lastNsStr] = leafRange{
				start: uint64(lastIndex),
				end:   uint64(lastIndex + 1),
			}
		} else {
			n.namespaceRanges[lastNsStr] = leafRange{
				start: lastRange.start,
				end:   lastRange.end + 1,
			}
		}
	}
}

// validateAndExtractNamespace verifies whether ndata is a valid namespace
// -prefixed data, and returns its namespace ID. The first `n.NamespaceSize()`
// bytes of namespacedData is treated as its namespace ID.
// validateAndExtractNamespace returns an error if the namespaced data is not
// namespace-prefixed (i.e., its size is smaller than the tree's NamespaceSize),
// or if its namespace ID is smaller than the last leaf data in the tree (i.e.,
// the n.leaves should be sorted in ascending order by their namespace ID).
func (n *NamespacedMerkleTree) validateAndExtractNamespace(ndata namespace.PrefixedData) (namespace.ID, error) {
	nidSize := int(n.NamespaceSize())
	if len(ndata) < nidSize {
		return nil, fmt.Errorf("%w: got: %v, want >= %v", ErrMismatchedNamespaceSize, len(ndata), nidSize)
	}
	nID := namespace.ID(ndata[:n.NamespaceSize()])
	// ensure pushed data doesn't have a smaller namespace than the previous
	// one:
	curSize := len(n.leaves)
	if curSize > 0 {
		if nID.Less(n.leaves[curSize-1][:nidSize]) {
			return nil, fmt.Errorf(
				"%w: last namespace: %x, pushed: %x",
				ErrInvalidPushOrder,
				n.leaves[curSize-1][:nidSize],
				nID,
			)
		}
	}
	return nID, nil
}

func (n *NamespacedMerkleTree) updateMinMaxID(id namespace.ID) {
	if id.Less(n.minNID) {
		n.minNID = id
	}
	if n.maxNID.Less(id) {
		n.maxNID = id
	}
}

// computes the leaf hashes if not already done in a previous call of
// NamespacedMerkleTree.Root()
func (n *NamespacedMerkleTree) computeLeafHashesIfNecessary() {
	// check whether all the hash of all the existing leaves are available
	if len(n.leafHashes) < len(n.leaves) {
		n.leafHashes = make([][]byte, len(n.leaves))
		for i, leaf := range n.leaves {
			n.leafHashes[i] = n.treeHasher.HashLeaf(leaf)
		}
	}
}

type leafRange struct {
	// start and end denote the indices of a leaf in the tree. start ranges from
	// 0 up to the total number of leaves minus 1 end ranges from 1 up to the
	// total number of leaves end is non-inclusive
	start, end uint64
}

// MinNamespace extracts the minimum namespace ID from a given namespace hash,
// which is formatted as: minimum namespace ID || maximum namespace ID || hash
// digest.
func MinNamespace(hash []byte, size namespace.IDSize) []byte {
	min := make([]byte, 0, size)
	return append(min, hash[:size]...)
}

// MaxNamespace extracts the maximum namespace ID from a given namespace hash,
// which is formatted as: minimum namespace ID || maximum namespace ID || hash
// digest.
func MaxNamespace(hash []byte, size namespace.IDSize) []byte {
	max := make([]byte, 0, size)
	return append(max, hash[size:size*2]...)
}<|MERGE_RESOLUTION|>--- conflicted
+++ resolved
@@ -414,7 +414,6 @@
 	return n.rawRoot
 }
 
-<<<<<<< HEAD
 // MinNamespace returns the minimum namespace ID in this Namespaced Merkle Tree.
 func (n *NamespacedMerkleTree) MinNamespace() namespace.ID {
 	return MinNamespace(n.Root(), n.NamespaceSize())
@@ -425,10 +424,8 @@
 	return MaxNamespace(n.Root(), n.NamespaceSize())
 }
 
-=======
 // computeRoot calculates the namespace Merkle root for a tree/sub-tree that
 // encompasses the leaves within the range of [start, end).
->>>>>>> fa98a59c
 func (n *NamespacedMerkleTree) computeRoot(start, end int) []byte {
 	switch end - start {
 	case 0:
