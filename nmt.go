// Package nmt contains an NMT implementation.
// The specifications can be found in https://github.com/celestiaorg/nmt/blob/main/docs/spec/nmt.md.
package nmt

import (
	"bytes"
	"errors"
	"fmt"
	"hash"
	"math/bits"

	"github.com/celestiaorg/nmt/namespace"
)

// bytePool is a simple non-thread-safe pool of byte slices
type bytePool struct {
	pool [][]byte
}

// NewBytePool creates a new byte pool
func NewBytePool() *bytePool {
	return &bytePool{
		pool: make([][]byte, 0),
	}
}

// Put adds a byte slice to the pool
func (p *bytePool) Put(b []byte) {
	if b == nil {
		return
	}
	p.pool = append(p.pool, b)
}

// Get retrieves a byte slice from the pool
// Returns nil if the pool is empty
func (p *bytePool) Get() []byte {
	if len(p.pool) == 0 {
		return nil
	}

	// Get the last element (more efficient than removing first)
	lastIdx := len(p.pool) - 1
	b := p.pool[lastIdx]
	p.pool = p.pool[:lastIdx]

	return b
}

const (
	DefaultNamespaceIDLen = 8
	DefaultCapacity       = 128
)

var (
	ErrInvalidRange     = errors.New("invalid proof range")
	ErrInvalidPushOrder = errors.New("pushed data has to be lexicographically ordered by namespace IDs")
)

type NodeVisitorFn = func(hash []byte, children ...[]byte)

type Options struct {
	// InitialCapacity indicates the initial number of leaves in the tree
	InitialCapacity int
	// NamespaceIDSize is the size of a namespace ID in bytes
	NamespaceIDSize namespace.IDSize
	// The "IgnoreMaxNamespace" flag influences the calculation of the namespace
	// ID range for intermediate nodes in the tree. This flag signals that, when
	// determining the upper limit of the namespace ID range for a tree node,
	// the maximum possible namespace ID (equivalent to "NamespaceIDSize" bytes
	// of 0xFF, or 2^NamespaceIDSize-1) should be omitted if feasible. For a
	// more in-depth understanding of this field, refer to the "HashNode" method
	// in the "Hasher.
	IgnoreMaxNamespace bool
	NodeVisitor        NodeVisitorFn
	Hasher             Hasher
}

type Option func(*Options)

// InitialCapacity sets the capacity of the internally used slice(s) to the
// passed in initial value (defaults is 128).
func InitialCapacity(capacity int) Option {
	if capacity < 0 {
		panic("Got invalid capacity. Expected int greater or equal to 0.")
	}
	return func(opts *Options) {
		opts.InitialCapacity = capacity
	}
}

// NamespaceIDSize sets the size of namespace IDs (in bytes) used by this tree.
// Defaults to 8 bytes.
func NamespaceIDSize(size int) Option {
	if size < 0 || size > namespace.IDMaxSize {
		panic("Got invalid namespace.IDSize. Expected 0 <= size <= namespace.IDMaxSize.")
	}
	return func(opts *Options) {
		opts.NamespaceIDSize = namespace.IDSize(size)
	}
}

// IgnoreMaxNamespace sets whether the largest possible namespace.ID MAX_NID
// should be 'ignored'. If set to true, this allows for shorter proofs in
// particular use-cases. E.g., see:
// https://github.com/celestiaorg/celestiaorg-specs/blob/main/specs/data_structures.md#namespace-merkle-tree
// Defaults to true.
func IgnoreMaxNamespace(ignore bool) Option {
	return func(opts *Options) {
		opts.IgnoreMaxNamespace = ignore
	}
}

func NodeVisitor(nodeVisitorFn NodeVisitorFn) Option {
	return func(opts *Options) {
		opts.NodeVisitor = nodeVisitorFn
	}
}

// CustomHasher replaces the default hasher.
func CustomHasher(h Hasher) Option {
	return func(o *Options) {
		o.Hasher = h
	}
}

type NamespacedMerkleTree struct {
	treeHasher     Hasher
	extendedHasher ExtendedHasher
	visit          NodeVisitorFn

	// just cache stuff until we pass in a store and keep all nodes in there
	// currently, only leaves and leafHashes are stored:

	// leaves holds the list of namespace-prefixed data elements that have been
	// added to the tree, in the order of their insertion. Each
	// namespace-prefixed data item is represented as a byte slice.
	leaves [][]byte
	//  leafHashes stores the namespace hash of the leaves, calculated either
	//  through the Root() or the computeLeafHashesIfNecessary methods.
	leafHashes [][]byte
	pool       *bytePool

	// namespaceRanges can be used to efficiently look up the range for an
	// existing namespace without iterating through the leaves. The map key is
	// the string representation of a namespace.ID and the LeafRange indicates
	// the range of the leaves matching that namespace ID in the tree
	namespaceRanges map[string]LeafRange
	uintRanges      map[uint64]LeafRange
	// minNID is the minimum namespace ID of the leaves
	minNID namespace.ID
	// maxNID is the maximum namespace ID of the leaves
	maxNID namespace.ID

	// rawRoot caches the value of the tree root whenever the Root() method is
	// invoked. It's important to note that rawRoot may become outdated and may
	// not accurately reflect the current state of the leaves.
	rawRoot []byte
}

// New initializes a namespaced Merkle tree using the given base hash function
// and for the given namespace size (number of bytes). If the namespace size is
// 0 this corresponds to a regular non-namespaced Merkle tree.
func New(h hash.Hash, setters ...Option) *NamespacedMerkleTree {
	// default options:
	opts := &Options{
		InitialCapacity:    DefaultCapacity,
		NamespaceIDSize:    DefaultNamespaceIDLen,
		IgnoreMaxNamespace: true,
		NodeVisitor:        nil,
	}

	for _, setter := range setters {
		setter(opts)
	}

	// first create the default hasher using the updated options
	hasher := NewNmtHasher(h, opts.NamespaceIDSize, opts.IgnoreMaxNamespace)
	opts.Hasher = hasher

	// set the options a second time to replace the hasher if needed
	for _, setter := range setters {
		setter(opts)
	}
	var extHasher ExtendedHasher
	if convHasher, ok := opts.Hasher.(ExtendedHasher); ok {
		extHasher = convHasher
	}
	return &NamespacedMerkleTree{
		treeHasher:      opts.Hasher,
		extendedHasher:  extHasher,
		visit:           opts.NodeVisitor,
		leaves:          make([][]byte, 0, opts.InitialCapacity),
		leafHashes:      make([][]byte, 0, opts.InitialCapacity),
		pool:            NewBytePool(),
		namespaceRanges: make(map[string]LeafRange),
		uintRanges:      make(map[uint64]LeafRange),
		minNID:          bytes.Repeat([]byte{0xFF}, int(opts.NamespaceIDSize)),
		maxNID:          bytes.Repeat([]byte{0x00}, int(opts.NamespaceIDSize)),
	}
}

// Prove returns a NMT inclusion proof for the leaf at the supplied index. Note
// this is not really NMT specific but the tree supports inclusions proofs like
// any vanilla Merkle tree. Prove is a thin wrapper around the ProveRange.
// If the supplied index is invalid i.e., if index < 0 or index > n.Size(), then Prove returns an ErrInvalidRange error. Any other errors rather than this are irrecoverable and indicate an illegal state of the tree (n).
func (n *NamespacedMerkleTree) Prove(index int) (Proof, error) {
	return n.ProveRange(index, index+1)
}

// ProveRange returns a Merkle inclusion proof for a specified range of leaves,
// from start to end exclusive. The returned Proof structure contains the nodes
// field, which holds the necessary tree nodes for the Merkle range proof in an
// in-order traversal order. These nodes include the namespaced hash of the left
// siblings for the proof of the leaf at index start, and the namespaced hash of
// the right siblings for the proof of the leaf at index end.
//
// If the specified range [start, end) exceeds the current range of leaves in
// the tree, ProveRange returns an error together with an empty Proof with empty
// nodes and start and end fields set to 0.
//
// The isMaxNamespaceIDIgnored field of the Proof reflects the ignoreMaxNs field
// of n.treeHasher. When set to true, this indicates that the proof was
// generated using a modified version of the namespace hash with a custom
// namespace ID range calculation. For more information on this, please refer to
// the HashNode method in the Hasher.
// If the supplied (start, end) range is invalid i.e., if start < 0 or end > n.Size() or start >= end,
// then ProveRange returns an ErrInvalidRange error. Any errors rather than ErrInvalidRange are irrecoverable and indicate an illegal state of the tree (n).
func (n *NamespacedMerkleTree) ProveRange(start, end int) (Proof, error) {
	isMaxNsIgnored := n.treeHasher.IsMaxNamespaceIDIgnored()
	// TODO: store nodes and re-use the hashes instead recomputing parts of the
	// tree here
	if err := n.validateRange(start, end); err != nil {
		return NewEmptyRangeProof(isMaxNsIgnored), err
	}
	proof, err := n.buildRangeProof(start, end)
	if err != nil {
		return Proof{}, err
	}
	return NewInclusionProof(start, end, proof, isMaxNsIgnored), nil
}

// ProveNamespace returns a range proof for the given NamespaceID.
//
// case 1) If the namespace nID is out of the range of the tree's min and max
// namespace i.e., (nID < n.minNID) or (n.maxNID < nID) ProveNamespace returns an empty
// Proof with empty nodes and the range (0,0) i.e., Proof.start = 0 and
// Proof.end = 0 to indicate that this namespace is not contained in the tree.
//
// case 2) If the namespace nID is within the range of the tree's min and max
// namespace i.e., n.minNID<= n.ID <=n.maxNID and the tree does not have any
// entries with the given Namespace ID nID, this will be proven by returning the
// inclusion/range Proof of the (namespaced or rather flagged) hash of the leaf
// of the tree 1) with the smallest namespace ID that is larger than nID and 2)
// the namespace ID of the leaf to the left of it is smaller than the nid. The nodes
// field of the returned Proof structure is populated with the Merkle inclusion
// proof. the leafHash field of the returned Proof will contain the namespaced
// hash of such leaf. The start and end fields of the Proof are set to the
// indices of the identified leaf. The start field is set to the index of the
// leaf, and the end field is set to the index of the leaf + 1.
//
// case 3) In case the underlying tree contains leaves with the given namespace
// their start and end (end is non-inclusive) index will be returned together
// with a range proof for [start, end). In that case the leafHash field of the
// returned Proof will be nil.
//
// The isMaxNamespaceIDIgnored field of the Proof reflects the ignoreMaxNs field
// of n.treeHasher. When set to true, this indicates that the proof was
// generated using a modified version of the namespace hash with a custom
// namespace ID range calculation. For more information on this, please refer to
// the HashNode method in the Hasher.
// Any error returned by this method is irrecoverable and indicates an illegal state of the tree (n).
func (n *NamespacedMerkleTree) ProveNamespace(nID namespace.ID) (Proof, error) {
	isMaxNsIgnored := n.treeHasher.IsMaxNamespaceIDIgnored()

	// check if the tree is empty
	if n.Size() == 0 {
		return NewEmptyRangeProof(isMaxNsIgnored), nil
	}

	// compute the root of the tree
	root, err := n.Root()
	if err != nil {
		return Proof{}, fmt.Errorf("failed to get root: %w", err)
	}
	// extract the min and max namespace of the tree from the root
	treeMinNs := namespace.ID(MinNamespace(root, n.NamespaceSize()))
	treeMaxNs := namespace.ID(MaxNamespace(root, n.NamespaceSize()))

	// case 1) In the cases (n.nID < treeMinNs) or (treeMaxNs < nID), return empty
	// range proof
	if nID.Less(treeMinNs) || treeMaxNs.Less(nID) {
		return NewEmptyRangeProof(isMaxNsIgnored), nil
	}

	// find the range of indices of leaves with the given nID
	found, proofStart, proofEnd := n.foundInRange(nID)

	// case 2)
	if !found {
		// To generate a proof for an absence we calculate the position of the
		// leaf that is in the place of where the namespace would be in:
		proofStart = n.calculateAbsenceIndex(nID)
		proofEnd = proofStart + 1
	}

	// case 3) At this point we either found leaves with the namespace nID in
	// the tree or calculated the range it would be in (to generate a proof of
	// absence and to return the corresponding leaf hashes).

	proof, err := n.buildRangeProof(proofStart, proofEnd)
	if err != nil {
		return Proof{}, err
	}

	if found {
		return NewInclusionProof(proofStart, proofEnd, proof, isMaxNsIgnored), nil
	}

	return NewAbsenceProof(proofStart, proofEnd, proof, n.leafHashes[proofStart], isMaxNsIgnored), nil
}

// validateRange validates the range [start, end) against the size of the tree.
// start is inclusive and end is non-inclusive.
func (n *NamespacedMerkleTree) validateRange(start, end int) error {
	if start < 0 || start >= end || end > n.Size() {
		return ErrInvalidRange
	}
	return nil
}

// buildRangeProof returns the nodes (as byte slices) in the range proof of the
// supplied range i.e., [proofStart, proofEnd) where proofEnd is non-inclusive.
// The nodes are ordered according to in order traversal of the namespaced tree.
// Any errors returned by this method are irrecoverable and indicate an illegal state of the tree (n).
func (n *NamespacedMerkleTree) buildRangeProof(proofStart, proofEnd int) ([][]byte, error) {
	proof := [][]byte{} // it is the list of nodes hashes (as byte slices) with no index
	var recurse func(start, end int, includeNode bool) ([]byte, error)

	// validate the range
	if err := n.validateRange(proofStart, proofEnd); err != nil {
		return nil, err
	}

	// start, end are indices of leaves in the tree hence they should be within
	// the size of the tree i.e., less than or equal to n.Size()
	// includeNode indicates whether the hash of the current subtree (covering
	// the supplied range i.e., [start, end)) or one of its constituent subtrees
	// should be part of the proof
	recurse = func(start, end int, includeNode bool) ([]byte, error) {
		if start >= n.Size() {
			return nil, nil
		}

		// reached a leaf
		if end-start == 1 {
			leafHash := n.leafHashes[start]
			// if the index of the leaf node is out of the queried range i.e. ,
			// [proofStart, proofEnd) and if the leaf is required as part of the
			// proof i.e., includeNode == true
			if (start < proofStart || start >= proofEnd) && includeNode {
				// add the leafHash to the proof
				proof = append(proof, leafHash)
			}
			// if the index of the leaf is within the queried range i.e.,
			// [proofStart, proofEnd] OR if the leaf is not required as part of
			// the proof i.e., includeNode == false
			return leafHash, nil
		}

		// newIncludeNode indicates whether one of the subtrees of the current
		// subtree [start, end) may have an overlap with the queried proof range
		// i.e., [proofStart, proofEnd)
		newIncludeNode := includeNode
		// check whether the subtree representing the [start, end) range of
		// leaves has overlap with the queried proof range i.e., [proofStart,
		// proofEnd) if there is no overlap
		if (end <= proofStart || start >= proofEnd) && includeNode {
			// setting newIncludeNode to false indicates that none of the
			// subtrees (left and right) of the current subtree are required for
			// the proof because the range of the leaves they cover have no
			// overlap with the queried proof range i.e., [proofStart, proofEnd)
			newIncludeNode = false
		}

		// recursively get left and right subtree
		k := getSplitPoint(end - start)

		left, err := recurse(start, start+k, newIncludeNode)
		if err != nil {
			return nil, err
		}
		right, err := recurse(start+k, end, newIncludeNode)
		if err != nil {
			return nil, err
		}

		// only right leaf/subtree can be non-existent
		var hash []byte
		if right == nil {
			hash = left
		} else {
			var err error
			hash, err = n.treeHasher.HashNode(left, right)
			if err != nil { // if HashNode returns an error, it is a bug
				return nil, err // this should never happen if the Push method is used to add leaves to the tree
			}
		}

		// if the hash of the subtree representing [start, end) should be part
		// of the proof but not its left and right subtrees
		if includeNode && !newIncludeNode {
			proof = append(proof, hash)
		}

		return hash, nil
	}

	fullTreeSize := getSplitPoint(n.Size()) * 2
	if fullTreeSize < 1 {
		fullTreeSize = 1
	}
	if _, err := recurse(0, fullTreeSize, true); err != nil {
		return nil, err
	}
	return proof, nil
}

// Get returns leaves for the given namespace.ID.
func (n *NamespacedMerkleTree) Get(nID namespace.ID) [][]byte {
	_, start, end := n.foundInRange(nID)
	return n.leaves[start:end]
}

// GetWithProof is a convenience method returns leaves for the given
// namespace.ID together with the proof for that namespace. It returns the same
// result as calling the combination of Get(nid) and ProveNamespace(nid).
func (n *NamespacedMerkleTree) GetWithProof(nID namespace.ID) ([][]byte, Proof, error) {
	data := n.Get(nID)
	proof, err := n.ProveNamespace(nID)
	return data, proof, err
}

// calculateAbsenceIndex returns the index of a leaf of the tree that 1) its
// namespace ID is the smallest namespace ID larger than nID and 2) the
// namespace ID of the leaf to the left of it is smaller than the nID.
func (n *NamespacedMerkleTree) calculateAbsenceIndex(nID namespace.ID) int {
	nidSize := n.treeHasher.NamespaceSize()
	var prevLeaf []byte

	for index, curLeaf := range n.leaves {
		if index == 0 {
			prevLeaf = curLeaf
			continue
		}
		prevNs := namespace.ID(prevLeaf[:nidSize])
		currentNs := curLeaf[:nidSize]
		// Note that here we would also care for the case current < nId < prevNs
		// but we only allow pushing leaves with ascending namespaces; i.e.
		// prevNs <= currentNs is always true. Also we only check for strictly
		// smaller: prev < nid < current because if we either side was equal, we
		// would have found the namespace before.
		if prevNs.Less(nID) && nID.Less(currentNs) {
			return index
		}
		prevLeaf = curLeaf
	}
	// the case (nID < minNID) or (maxNID < nID) should be handled before
	// calling this private helper!
	panic("calculateAbsenceIndex() called although (nID < minNID) or (maxNID < nID) for provided nID")
}

// foundInRange returns a range of leaves in the namespace tree with the
// namespace IDs that match the given nID. The startIndex and endIndex indicate
// the starting and ending indices of the range, respectively. The endIndex is
// non-inclusive, meaning it does not include the leaf at that index in the
// range. If no leaves are found, foundInRange returns (false, 0, 0).
func (n *NamespacedMerkleTree) foundInRange(nID namespace.ID) (found bool, startIndex int, endIndex int) {
	// This is a faster version of this code snippet:
	// https://github.com/celestiaorg/celestiaorg-prototype/blob/2aeca6f55ad389b9d68034a0a7038f80a8d2982e/simpleblock.go#L106-L117

	// Use uintRanges for small namespace sizes (<=8 bytes) for better performance
	if n.NamespaceSize() <= 8 {
		uint64Key := namespaceToUint64(nID)
		foundRng, found := n.uintRanges[uint64Key]
		return found, foundRng.Start, foundRng.End
	}

	foundRng, found := n.namespaceRanges[string(nID)]
	return found, foundRng.Start, foundRng.End
}

// NamespaceSize returns the underlying namespace size. Note that all namespaced
// data is expected to have the same namespace size.
func (n *NamespacedMerkleTree) NamespaceSize() namespace.IDSize {
	return n.treeHasher.NamespaceSize()
}

// Push adds a namespaced data to the tree. The first `n.NamespaceSize()` bytes
// of namespacedData is treated as its namespace ID. Push returns an error if
// the namespaced data is not namespace-prefixed (i.e., its size is smaller than
// the tree's NamespaceSize), or if it is not pushed in ascending order based on
// the namespace ID compared to the previously inserted data (i.e., it is not
// lexicographically sorted by namespace ID).
func (n *NamespacedMerkleTree) Push(namespacedData namespace.PrefixedData) error {
	nID, err := n.validateAndExtractNamespace(namespacedData)
	if err != nil {
		return err
	}
	var (
		res     []byte
		curHash = n.pool.Get()
	)
	if n.extendedHasher != nil {
		res, err = n.extendedHasher.HashLeafWithBuffer(namespacedData, curHash)
	} else {
		res, err = n.treeHasher.HashLeaf(namespacedData)
	}
	if err != nil {
		return err
	}
	n.leafHashes = append(n.leafHashes, res)
	n.leaves = append(n.leaves, namespacedData)
	n.updateNamespaceRanges()
	n.updateMinMaxID(nID)
	n.rawRoot = nil
	return nil
}

// Root calculates the namespaced Merkle Tree's root based on the data that has
// been added through the use of the Push method. the returned byte slice is of
// size 2* n.NamespaceSize + the underlying hash output size, and should be
// parsed as minND || maxNID || hash
// Any error returned by this method is irrecoverable and indicate an illegal state of the tree (n).
func (n *NamespacedMerkleTree) Root() ([]byte, error) {
	if n.rawRoot == nil {
		res, err := n.computeRoot(0, n.Size())
		if err != nil {
			return nil, err // this should never happen since leaves are validated in the Push method
		}
		n.rawRoot = res
	}
	return n.rawRoot, nil
}

// ConsumeRoot computes the root of the tree by reusing internal buffers,
// specifically modifying the leafHashes buffer in place. This is more efficient
// than Root() as it avoids allocations, because we reuse all the buffers at each intermediate step
// but it destroys the internal state.
//
// WARNING: After calling this method, the tree becomes unusable for any other
// operations. The leafHashes buffer is consumed and modified during computation.
// This method should only be used when you need to compute the root once and
// then discard the tree.
//
// IMPORTANT: This method currently only works when the number of leaves is a
// power of 2. It will return an error for other sizes.
//
// The returned byte slice is of size 2*n.NamespaceSize + the underlying hash
// output size, and should be parsed as minND || maxNID || hash.
// Any error returned by this method is irrecoverable and indicates an illegal
// state of the tree.
func (n *NamespacedMerkleTree) ConsumeRoot() ([]byte, error) {
	// for each visit we need to retain the original data, which we lose due to reuse
	// we can probably still write an optimal algorithm with visits even in this case
	// but let's skip it for now
	if n.visit != nil {
		return n.Root()
	}
	// ConsumeRoot requires ExtendedHasher for performance optimizations
	if n.extendedHasher == nil {
		return nil, fmt.Errorf("ConsumeRoot requires ExtendedHasher, use Root() instead")
	}

	if n.rawRoot == nil {
		size := n.Size()
		if size == 0 {
			n.rawRoot = n.treeHasher.EmptyRoot()
			return n.rawRoot, nil
		}

		// Check if size is power of 2
		if (size & (size - 1)) != 0 {
			return nil, fmt.Errorf("ConsumeRoot only works with power-of-2 leaf counts, got %d", size)
		}

		// Sequential iterative approach for buffer reuse
		res, err := n.computeRootSequential()
		if err != nil {
			return nil, err
		}
		n.rawRoot = res
	}
	return n.rawRoot, nil
}

// computeRootSequential computes the root using a sequential iterative approach,
// reusing the leafHashes buffer in place. This only works when the number of
// leaves is a power of 2.
func (n *NamespacedMerkleTree) computeRootSequential() ([]byte, error) {
	levelSize := len(n.leafHashes)
	if n.extendedHasher == nil {
		return nil, fmt.Errorf("ConsumeRoot requires ExtendedHasher, use Root() instead")
	}
	for levelSize > 1 {
		c := 0
		for i := 0; i < levelSize; i += 2 {
			left := n.leafHashes[i]
			right := n.leafHashes[i+1]

			hash, err := n.extendedHasher.HashNodeReuseLeft(left, right)
			if err != nil {
				return nil, err
			}
			// we always reuse the left part, so we can put the right part into the pool
			n.pool.Put(right)
			n.leafHashes[c] = hash
			c++
		}
		levelSize = c
	}
	result := make([]byte, len(n.leafHashes[0]))
	copy(result, n.leafHashes[0])
	n.leafHashes = n.leafHashes[0:]
	return result, nil
}

// MinNamespace returns the minimum namespace ID in this Namespaced Merkle Tree.
// Any errors returned by this method are irrecoverable and indicate an illegal state of the tree (n).
func (n *NamespacedMerkleTree) MinNamespace() (namespace.ID, error) {
	r, err := n.Root()
	if err != nil {
		return nil, err
	}
	return MinNamespace(r, n.NamespaceSize()), nil
}

// MaxNamespace returns the maximum namespace ID in this Namespaced Merkle Tree.
// Any errors returned by this method are irrecoverable and indicate an illegal state of the tree (n).
func (n *NamespacedMerkleTree) MaxNamespace() (namespace.ID, error) {
	r, err := n.Root()
	if err != nil {
		return nil, err
	}
	return MaxNamespace(r, n.NamespaceSize()), nil
}

// ForceAddLeaf adds a namespaced data to the tree without validating its
// namespace ID. This method should only be used by tests that are attempting to
// create out of order trees. The default hasher will fail for trees that are
// out of order.
func (n *NamespacedMerkleTree) ForceAddLeaf(leaf namespace.PrefixedData) error {
	nID := namespace.ID(leaf[:n.NamespaceSize()])
	// compute the leaf hash
	res, err := n.treeHasher.HashLeaf(leaf)
	if err != nil {
		return err
	}

	// update relevant "caches":
	n.leaves = append(n.leaves, leaf)
	n.leafHashes = append(n.leafHashes, res)
	n.updateNamespaceRanges()
	n.updateMinMaxID(nID)
	n.rawRoot = nil
	return nil
}

// computeRoot calculates the namespace Merkle root for a tree/sub-tree that
// encompasses the leaves within the range of [start, end).
// Any errors returned by this method are irrecoverable and indicate an illegal state of the tree (n).
func (n *NamespacedMerkleTree) computeRoot(start, end int) ([]byte, error) {
	// in computeRoot, start may be equal to end which indicates an empty tree hence empty root.
	// Due to this, we need to perform custom range check instead of using validateRange() in which start=end is considered invalid.
	if start < 0 || start > end || end > n.Size() {
		return nil, fmt.Errorf("failed to compute root [%d, %d): %w", start, end, ErrInvalidRange)
	}
	switch end - start {
	case 0:
		rootHash := n.treeHasher.EmptyRoot()
		if n.visit != nil {
			n.visit(rootHash)
		}
		return rootHash, nil
	case 1:
<<<<<<< HEAD
		leafHash := make([]byte, len(n.leafHashes[start]))
		copy(leafHash, n.leafHashes[start])
		if n.visit != nil {
			n.visit(leafHash, n.leaves[start])
		}
=======
		leafHash := n.leafHashes[start]
		n.visit(leafHash, n.leaves[start])
>>>>>>> 6f32fadb
		return leafHash, nil
	default:
		k := getSplitPoint(end - start)
		left, err := n.computeRoot(start, start+k)
		if err != nil { // this should never happen since leaves are added through the Push method, during which leaves formats are validated and their namespace IDs are checked to be sequential.
			return nil, fmt.Errorf("failed to compute subtree root [%d, %d): %w", start, start+k, err)
		}
		right, err := n.computeRoot(start+k, end)
		if err != nil { // this should never happen since leaves are added through the Push method, during which leaves formats are validated and their namespace IDs are checked to be sequential.
			return nil, fmt.Errorf("failed to compute subtree root [%d, %d): %w", start+k, end, err)
		}
		hash, err := n.treeHasher.HashNode(left, right)
		if err != nil { // this error should never happen since leaves are added through the Push method, during which leaves formats are validated and their namespace IDs are checked to be sequential.
			return nil, fmt.Errorf("failed to compute subtree root [%d, %d): %w", left, right, err)
		}
		if n.visit != nil {
			n.visit(hash, left, right)
		}
		return hash, nil
	}
}

// getSplitPoint returns the largest power of 2 less than the length.
// Essentially, it returns the size of the left subtree in a full Merkle tree
// with a total number of leaves equal to length.
func getSplitPoint(length int) int {
	if length < 1 {
		panic("Trying to split a tree with size < 1")
	}
	uLength := uint(length)
	bitlen := bits.Len(uLength)
	k := 1 << (bitlen - 1)
	if k == length {
		k >>= 1
	}
	return k
}

// namespaceToUint64 converts a namespace ID to uint64.
// This is only safe when the namespace size is <= 8 bytes.
func namespaceToUint64(nID namespace.ID) uint64 {
	var result uint64
	n := len(nID)
	if n > 8 {
		n = 8
	}
	for i := 0; i < n; i++ {
		result = (result << 8) | uint64(nID[i])
	}
	return result
}

func (n *NamespacedMerkleTree) updateNamespaceRanges() {
	if n.Size() > 0 {
		lastIndex := n.Size() - 1
		lastPushed := n.leaves[lastIndex]
		namespaceSize := n.treeHasher.NamespaceSize()
		lastNs := namespace.ID(lastPushed[:namespaceSize])

		// Use uintRanges for small namespace sizes (<=8 bytes) for better performance
		// because string(x) will always create a new buffer and copy the contents
		if namespaceSize <= 8 {
			uint64Key := namespaceToUint64(lastNs)
			lastRange, found := n.uintRanges[uint64Key]
			if !found {
				n.uintRanges[uint64Key] = LeafRange{
					Start: lastIndex,
					End:   lastIndex + 1,
				}
			} else {
				n.uintRanges[uint64Key] = LeafRange{
					Start: lastRange.Start,
					End:   lastRange.End + 1,
				}
			}
		} else {
			lastNsStr := string(lastNs)
			lastRange, found := n.namespaceRanges[lastNsStr]
			if !found {
				n.namespaceRanges[lastNsStr] = LeafRange{
					Start: lastIndex,
					End:   lastIndex + 1,
				}
			} else {
				n.namespaceRanges[lastNsStr] = LeafRange{
					Start: lastRange.Start,
					End:   lastRange.End + 1,
				}
			}
		}
	}
}

// validateAndExtractNamespace verifies whether ndata is a valid namespace
// -prefixed data, and returns its namespace ID. The first `n.NamespaceSize()`
// bytes of namespacedData is treated as its namespace ID.
// validateAndExtractNamespace returns an error if the namespaced data is not
// namespace-prefixed (i.e., its size is smaller than the tree's NamespaceSize),
// or if its namespace ID is smaller than the last leaf data in the tree (i.e.,
// the n.leaves should be sorted in ascending order by their namespace ID).
// validateAndExtractNamespace returns one of the following errors:
// - ErrInvalidLeafLen: indicates the length of the ndata is smaller than the tree's NamespaceSize.
// - ErrInvalidPushOrder: indicates the namespace ID of the ndata is smaller than the last leaf data in the tree.
func (n *NamespacedMerkleTree) validateAndExtractNamespace(ndata namespace.PrefixedData) (namespace.ID, error) {
	nidSize := int(n.NamespaceSize())
	if len(ndata) < nidSize {
		return nil, fmt.Errorf("%w: got: %v, want >= %v", ErrInvalidLeafLen, len(ndata), nidSize)
	}
	nID := namespace.ID(ndata[:n.NamespaceSize()])
	// ensure pushed data doesn't have a smaller namespace than the previous
	// one:
	curSize := n.Size()
	if curSize > 0 {
		if nID.Less(n.leaves[curSize-1][:nidSize]) {
			return nil, fmt.Errorf(
				"%w: last namespace: %x, pushed: %x",
				ErrInvalidPushOrder,
				n.leaves[curSize-1][:nidSize],
				nID,
			)
		}
	}
	return nID, nil
}

func (n *NamespacedMerkleTree) updateMinMaxID(id namespace.ID) {
	if id.Less(n.minNID) {
		n.minNID = id
	}
	if n.maxNID.Less(id) {
		n.maxNID = id
	}
}

// ComputeSubtreeRoot takes a leaf range and returns the corresponding subtree root.
// Also, it requires the start and end range to correctly reference an inner node.
// The provided range, defined by start and end, is end-exclusive.
func (n *NamespacedMerkleTree) ComputeSubtreeRoot(start, end int) ([]byte, error) {
	if start < 0 {
		return nil, fmt.Errorf("start %d shouldn't be strictly negative", start)
	}
	if end <= start {
		return nil, fmt.Errorf("end %d should be stricly bigger than start %d", end, start)
	}
	uStart, err := safeIntToUint(start)
	if err != nil {
		return nil, err
	}
	uEnd, err := safeIntToUint(end)
	if err != nil {
		return nil, err
	}
	// check if the provided range correctly references an inner node.
	// calculates the ideal tree from the provided range, and verifies if it is the same as the range
	if idealTreeRange := nextSubtreeSize(uint64(uStart), uint64(uEnd)); end-start != idealTreeRange {
		return nil, fmt.Errorf("the provided range [%d, %d) does not construct a valid subtree root range", start, end)
	}
	return n.computeRoot(start, end)
}

type LeafRange struct {
	// Start and End denote the indices of a leaf in the tree.
	// Start ranges from 0 up to the total number of leaves minus 1.
	// End ranges from 1 up to the total number of leaves.
	// End is non-inclusive
	Start, End int
}

// MinNamespace extracts the minimum namespace ID from a given namespace hash,
// which is formatted as: minimum namespace ID || maximum namespace ID || hash
// digest.
func MinNamespace(hash []byte, size namespace.IDSize) []byte {
	return hash[:size:size]
}

// MaxNamespace extracts the maximum namespace ID from a given namespace hash,
// which is formatted as: minimum namespace ID || maximum namespace ID || hash
// digest.
func MaxNamespace(hash []byte, size namespace.IDSize) []byte {
	return hash[size : size*2 : size*2]
}

// Size returns the number of leaves in the tree.
func (n *NamespacedMerkleTree) Size() int {
	return len(n.leaves)
}

// Reset clears the tree state while preserving allocated memory for reuse.
// After calling Reset(), the tree can be reused by calling Push() again.
func (n *NamespacedMerkleTree) Reset() {
	n.leaves = n.leaves[:0]
	// Clear the appropriate namespace ranges map based on namespace size
	if n.treeHasher.NamespaceSize() <= 8 {
		n.uintRanges = map[uint64]LeafRange{}
	} else {
		n.namespaceRanges = map[string]LeafRange{}
	}
	n.leafHashes = n.leafHashes[:0]
	// Reset min/max namespace IDs
	n.minNID = bytes.Repeat([]byte{0xFF}, int(n.treeHasher.NamespaceSize()))
	n.maxNID = bytes.Repeat([]byte{0x00}, int(n.treeHasher.NamespaceSize()))
	// Clear cached root
	n.rawRoot = nil
}<|MERGE_RESOLUTION|>--- conflicted
+++ resolved
@@ -683,16 +683,10 @@
 		}
 		return rootHash, nil
 	case 1:
-<<<<<<< HEAD
-		leafHash := make([]byte, len(n.leafHashes[start]))
-		copy(leafHash, n.leafHashes[start])
+		leafHash := n.leafHashes[start]
 		if n.visit != nil {
 			n.visit(leafHash, n.leaves[start])
 		}
-=======
-		leafHash := n.leafHashes[start]
-		n.visit(leafHash, n.leaves[start])
->>>>>>> 6f32fadb
 		return leafHash, nil
 	default:
 		k := getSplitPoint(end - start)
