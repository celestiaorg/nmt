--- conflicted
+++ resolved
@@ -291,8 +291,6 @@
 		children children
 		wantErr  bool
 	}{
-<<<<<<< HEAD
-=======
 		{"wrong left node format", 2,
 			children{concat([]byte{0, 0, 1, 1}, randHash[:len(randHash)-1]), concat([]byte{0, 0, 1, 1}, randHash)},
 			true,
@@ -301,7 +299,6 @@
 			children{concat([]byte{0, 0, 1, 1}, randHash), concat([]byte{0, 0, 1, 1}, randHash[:len(randHash)-1])},
 			true,
 		},
->>>>>>> 81e86bf5
 		{
 			"left.maxNs>right.minNs", 2,
 			children{concat([]byte{0, 0, 1, 1}, randHash), concat([]byte{0, 0, 1, 1}, randHash)},
