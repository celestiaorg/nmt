package nmt

import (
	"bytes"
	"crypto"
	"crypto/sha256"
	"errors"
	"reflect"
	"testing"

	"github.com/stretchr/testify/assert"
	"github.com/stretchr/testify/require"

	"github.com/celestiaorg/nmt/namespace"
)

const (
	hashSize  = sha256.Size + (2 * DefaultNamespaceIDLen)
	leafSize  = DefaultNamespaceIDLen + 512
	innerSize = 2 * hashSize
)

// defaultHasher uses sha256 as a base-hasher, 8 bytes for the namespace IDs and
// ignores the maximum possible namespace.
var defaultHasher = NewNmtHasher(sha256.New(), DefaultNamespaceIDLen, true)

func Test_namespacedTreeHasher_HashLeaf(t *testing.T) {
	zeroNID := []byte{0}
	oneNID := []byte{1}
	longNID := []byte("namespace")

	defaultRawData := []byte("a blockchain is a chain of blocks")

	// Note: ensure we only hash in the raw data without the namespace prefixes
	emptyHashZeroNID := sum(crypto.SHA256, []byte{LeafPrefix}, zeroNID, []byte{})
	emptyHashOneNID := sum(crypto.SHA256, []byte{LeafPrefix}, oneNID, []byte{})
	defaultHashOneNID := sum(crypto.SHA256, []byte{LeafPrefix}, oneNID, defaultRawData)
	defaultHashLongNID := sum(crypto.SHA256, []byte{LeafPrefix}, longNID, defaultRawData)

	oneNIDLeaf := append(oneNID, defaultRawData...)
	longNIDLeaf := append(longNID, defaultRawData...)

	tests := []struct {
		name  string
		nsLen namespace.IDSize
		leaf  []byte
		want  []byte
	}{
		{"1 byte namespaced empty leaf", 1, zeroNID, append(append(zeroNID, zeroNID...), emptyHashZeroNID...)},
		{"1 byte namespaced empty leaf", 1, oneNID, append(append(oneNID, oneNID...), emptyHashOneNID...)},
		{"1 byte namespaced leaf with data", 1, oneNIDLeaf, append(append(oneNID, oneNID...), defaultHashOneNID...)},
		{"namespaced leaf with data", 9, longNIDLeaf, append(append(longNID, longNID...), defaultHashLongNID...)},
		{"namespaced empty leaf", 9, longNID, append(append(longNID, longNID...), sum(crypto.SHA256, []byte{LeafPrefix}, longNID, []byte{})...)},
	}
	for _, tt := range tests {
		t.Run(tt.name, func(t *testing.T) {
			n := NewNmtHasher(sha256.New(), tt.nsLen, false)
			got, err := n.HashLeaf(tt.leaf)
			require.NoError(t, err)
			if !reflect.DeepEqual(got, tt.want) {
				t.Errorf("HashLeaf() = %v, want %v", got, tt.want)
			}
		})
	}
}

func Test_namespacedTreeHasher_HashNode(t *testing.T) {
	// create a dummy hash to use as the digest of the left and right child
	randHash := createByteSlice(crypto.SHA256.Size(), 0x01)
	type children struct {
		l []byte
		r []byte
	}

	tests := []struct {
		name     string
		nidLen   namespace.IDSize
		children children
		want     []byte
	}{
		{
			"leftmin<rightmin && leftmax<rightmax", 2,
			children{
				concat([]byte{0, 0, 0, 0}, randHash),
				concat([]byte{1, 1, 1, 1}, randHash),
			},
			concat([]byte{0, 0, 1, 1}, // minNID||maxNID
				sum(crypto.SHA256, []byte{NodePrefix}, // Hash(NodePrefix||left||right)
					concat([]byte{0, 0, 0, 0}, randHash),
					concat([]byte{1, 1, 1, 1}, randHash))),
		},
		{
			"leftmin==rightmin && leftmax<rightmax", 2,
			children{
				concat([]byte{0, 0, 0, 0}, randHash),
				concat([]byte{0, 0, 1, 1}, randHash),
			},
			concat([]byte{0, 0, 1, 1}, // minNID||maxNID
				sum(crypto.SHA256, []byte{NodePrefix}, // Hash(NodePrefix||left||right)
					concat([]byte{0, 0, 0, 0}, randHash),
					concat([]byte{0, 0, 1, 1}, randHash))),
		},
		// XXX: can this happen in practice? or is this an invalid state?
		{
			"leftmin>rightmin && leftmax<rightmax", 2,
			children{
				concat([]byte{1, 1, 0, 0}, randHash),
				concat([]byte{0, 0, 0, 1}, randHash),
			},
			concat([]byte{0, 0, 0, 1}, // minNID||maxNID
				sum(crypto.SHA256, []byte{NodePrefix}, // Hash(NodePrefix||left||right)
					concat([]byte{1, 1, 0, 0}, randHash),
					concat([]byte{0, 0, 0, 1}, randHash))),
		},
	}
	for _, tt := range tests {
		t.Run(tt.name, func(t *testing.T) {
			n := NewNmtHasher(sha256.New(), tt.nidLen, false)
			got, err := n.HashNode(tt.children.l, tt.children.r)
			require.NoError(t, err)
			if !reflect.DeepEqual(got, tt.want) {
				t.Errorf("HashNode() = %v, want %v", got, tt.want)
			}
		})
	}
}

func sum(hash crypto.Hash, data ...[]byte) []byte {
	h := hash.New()
	for _, d := range data {
		//nolint:errcheck
		h.Write(d)
	}

	return h.Sum(nil)
}

// concat concatenates the given byte slices.
func concat(data ...[]byte) []byte {
	var result []byte
	for _, d := range data {
		result = append(result, d...)
	}

	return result
}

// createByteSlice returns a byte slice of length n with all bytes set to b.
func createByteSlice(n int, b byte) []byte {
	return bytes.Repeat([]byte{b}, n)
}

func TestNamespaceHasherWrite(t *testing.T) {
	tt := []struct {
		name         string
		expectedSize int
		writtenSize  int
	}{
		{
			"Leaf",
			leafSize,
			leafSize,
		},
		{
			"Inner",
			innerSize,
			innerSize,
		},
	}

	for _, ts := range tt {
		t.Run("Success"+ts.name, func(t *testing.T) {
			h := defaultHasher
			h.Reset()
			n, err := h.Write(make([]byte, ts.writtenSize))
			assert.NoError(t, err)
			assert.Equal(t, ts.expectedSize, n)
			assert.Equal(t, ts.expectedSize, len(h.data))
		})
	}

	t.Run("ErrorSecondWrite", func(t *testing.T) {
		h := defaultHasher
		h.Reset()
		n, err := h.Write(make([]byte, leafSize))
		assert.NoError(t, err)
		assert.Equal(t, leafSize, n)

		require.Panics(t, func() {
			_, _ = h.Write(make([]byte, leafSize))
		})
	})
}

func TestNamespaceHasherSum(t *testing.T) {
	tt := []struct {
		name         string
		expectedSize int
		writtenSize  int
	}{
		{
			"Leaf",
			hashSize,
			leafSize,
		},
		{
			"Inner",
			hashSize,
			innerSize,
		},
	}

	for _, ts := range tt {
		t.Run("Success"+ts.name, func(t *testing.T) {
			h := defaultHasher
			h.Reset()
			_, _ = h.Write(make([]byte, ts.writtenSize))
			sum := h.Sum(nil)
			assert.Equal(t, len(sum), ts.expectedSize)
		})
	}
}

func TestHashNode_ChildrenNamespaceRange(t *testing.T) {
	// create a dummy hash to use as the digest of the left and right child
	randHash := createByteSlice(sha256.Size, 0x01)
	type children struct {
		l []byte // namespace hash of the left child with the format of MinNs||MaxNs||h
		r []byte // namespace hash of the right child with the format of MinNs||MaxNs||h
	}

	tests := []struct {
		name     string
		nidLen   namespace.IDSize
		children children
		wantErr  bool // whether the test should error out
		errType  error
	}{
		{
			"left.maxNs>right.minNs", 2,
			children{
				concat([]byte{0, 0, 1, 1}, randHash),
				concat([]byte{0, 0, 1, 1}, randHash),
			},
			true, // this test case should emit an error since in an ordered NMT, left.maxNs cannot be greater than right.minNs
			ErrUnorderedSiblings,
		},
		{
			"left.maxNs=right.minNs", 2,
			children{
				concat([]byte{0, 0, 1, 1}, randHash),
				concat([]byte{1, 1, 2, 2}, randHash),
			},
			false,
			nil,
		},
		{
			"left.maxNs<right.minNs", 2,
			children{
				concat([]byte{0, 0, 1, 1}, randHash),
				concat([]byte{2, 2, 3, 3}, randHash),
			},
			false,
			nil,
		},
	}
	for _, tt := range tests {
		t.Run(tt.name, func(t *testing.T) {
			n := NewNmtHasher(sha256.New(), tt.nidLen, false)
			_, err := n.HashNode(tt.children.l, tt.children.r)
			assert.Equal(t, tt.wantErr, err != nil)
			if tt.wantErr {
				assert.True(t, errors.Is(err, tt.errType))
			}
		})
	}
}

func TestValidateSiblingsNamespaceOrder(t *testing.T) {
	type children struct {
		l []byte // namespace hash of the left child with the format of MinNs||MaxNs||h
		r []byte // namespace hash of the right child with the format of MinNs||MaxNs||h
	}

	tests := []struct {
		name     string
		nidLen   namespace.IDSize
		children children
		wantErr  bool
	}{
		{
			"left.maxNs>right.minNs", 2,
			children{[]byte{0, 0, 1, 1}, []byte{0, 0, 1, 1}},
			true,
		},
		{
			"left.maxNs=right.minNs", 2,
			children{[]byte{0, 0, 1, 1}, []byte{1, 1, 2, 2}},
			false,
		},
		{
			"left.maxNs<right.minNs", 2,
			children{[]byte{0, 0, 1, 1}, []byte{2, 2, 3, 3}},
			false,
		},
	}
	for _, tt := range tests {
		t.Run(tt.name, func(t *testing.T) {
			n := NewNmtHasher(sha256.New(), tt.nidLen, false)
			err := n.validateSiblingsNamespaceOrder(tt.children.l, tt.children.r)
			assert.Equal(t, tt.wantErr, err != nil)
		})
	}
}

func TestValidateNodeFormat(t *testing.T) {
	hashValue := createByteSlice(sha256.Size, 0x01)
	minNID := createByteSlice(2, 0x00)
	maxNID := createByteSlice(2, 0x01)
	tests := []struct {
		name    string
		nIDLen  namespace.IDSize
		minNID  []byte
		maxNID  []byte
		hash    []byte
		wantErr bool
		errType error
	}{
		{
			"valid node",
			2,
			minNID,
			maxNID,
			hashValue,
			false,
			nil,
		},
		{
<<<<<<< HEAD
			"invalid node: length < 2 * namespace.IDSize",
=======
			"invalid node: length < 2 * namespace size",
>>>>>>> dd6a6409
			2,
			minNID,
			[]byte{},
			[]byte{},
			true,
			ErrInvalidNodeLen,
		},
		{
<<<<<<< HEAD
			"invalid node: length < 2 * namespace.IDSize + hashSize",
=======
			"invalid node: length < 2 * namespace Size + hash size",
>>>>>>> dd6a6409
			2,
			minNID,
			maxNID,
			[]byte{},
<<<<<<< HEAD
=======
			true,
			ErrInvalidNodeLen,
		},
		{
			"invalid node: length > 2 * namespace size + hash size",
			2,
			minNID,
			maxNID,
			concat(hashValue, []byte{1}),
>>>>>>> dd6a6409
			true,
			ErrInvalidNodeLen,
		},
	}

	for _, tt := range tests {
		t.Run(tt.name, func(t *testing.T) {
			n := NewNmtHasher(sha256.New(), tt.nIDLen, false)
			err := n.ValidateNodeFormat(append(append(tt.minNID, tt.maxNID...), tt.hash...))
			assert.Equal(t, tt.wantErr, err != nil)
			if tt.wantErr {
				assert.True(t, errors.Is(err, tt.errType))
			}
		})
	}
}

func TestValidateLeaf(t *testing.T) {
	tests := []struct {
		name    string
		data    []byte
		nIDLen  namespace.IDSize
		wantErr bool
	}{
		{
			"valid namespaced data",
			[]byte{0, 0},
			2,
			false,
		},
		{
			"non-namespaced data",
			[]byte{1},
			2,
			true,
		},
	}
	for _, tt := range tests {
		t.Run(tt.name, func(t *testing.T) {
			n := NewNmtHasher(sha256.New(), tt.nIDLen, false)
			assert.Equal(t, tt.wantErr, n.ValidateLeaf(tt.data) != nil)
		})
	}
}

// TestValidateLeafWithHash tests the HashLeaf does not error out for the leaves that are validated by ValidateLeaf.
func TestValidateLeafWithHash(t *testing.T) {
	tests := []struct {
		name    string
		data    []byte
		nIDLen  namespace.IDSize
		wantErr bool
	}{
		{
			"valid namespaced data",
			[]byte{0, 0},
			2,
			false,
		},
		{
			"non-namespaced data",
			[]byte{1},
			2,
			true,
		},
	}
	for _, tt := range tests {
		t.Run(tt.name, func(t *testing.T) {
			n := NewNmtHasher(sha256.New(), tt.nIDLen, false)
			validationRes := n.ValidateLeaf(tt.data)
			assert.Equal(t, tt.wantErr, validationRes != nil)
			_, err := n.HashLeaf(tt.data)
			assert.Equal(t, validationRes != nil, err != nil)
		})
	}
}

func TestHashLeafWithIsNamespacedData(t *testing.T) {
	tests := []struct {
		name    string
		leaf    []byte
		nIDLen  namespace.IDSize
		wantErr bool
		errType error
	}{
		{
			"valid namespaced leaf",
			[]byte{0, 0},
			2,
			false,
			nil,
		},
		{
			"non-namespaced leaf",
			[]byte{1},
			2,
			true,
			ErrInvalidLeafLen,
		},
	}
	for _, tt := range tests {
		t.Run(tt.name, func(t *testing.T) {
			n := NewNmtHasher(sha256.New(), tt.nIDLen, false)
			_, err := n.HashLeaf(tt.leaf)
			assert.Equal(t, tt.wantErr, err != nil)
			if tt.wantErr {
				assert.True(t, errors.Is(err, tt.errType))
			}
		})
	}
}

// TestHashNode_ErrorsCheck checks that the HashNode emits error only on invalid inputs. It also checks whether the returned error types are correct.
func TestHashNode_ErrorsCheck(t *testing.T) {
	// create a dummy hash to use as the digest of the left and right child
	randHash := createByteSlice(sha256.Size, 0x01)
	type children struct {
		l []byte // namespace hash of the left child with the format of MinNs||MaxNs||h
		r []byte // namespace hash of the right child with the format of MinNs||MaxNs||h
	}

	tests := []struct {
		name     string
		nidLen   namespace.IDSize
		children children
		wantErr  bool
		errType  error
	}{
		{
			"left.maxNs<right.minNs", 2,
			children{
				concat([]byte{0, 0, 1, 1}, randHash),
				concat([]byte{2, 2, 3, 3}, randHash),
			},
			false,
			nil,
		},
		{
			"left.maxNs=right.minNs", 2,
			children{
				concat([]byte{0, 0, 1, 1}, randHash),
				concat([]byte{1, 1, 2, 2}, randHash),
			},
			false,
			nil,
		},
		{
			"left.maxNs>right.minNs", 2,
			children{
				concat([]byte{0, 0, 1, 1}, randHash),
				concat([]byte{0, 0, 1, 1}, randHash),
			},
			true,
			ErrUnorderedSiblings,
		},
		{
			"len(left)<hasher.Size", 2,
			children{
				[]byte{0, 0, 1},
				concat([]byte{2, 2, 3, 3}, randHash),
			},
			true,
			ErrInvalidNodeLen,
		},
		{
			"len(right)<hasher.Size", 2,
			children{
				concat([]byte{0, 0, 1, 1}, randHash),
				[]byte{2, 2, 3},
			},
			true,
			ErrInvalidNodeLen,
		},
	}
	for _, tt := range tests {
		t.Run(tt.name, func(t *testing.T) {
			n := NewNmtHasher(sha256.New(), tt.nidLen, false)
			_, err := n.HashNode(tt.children.l, tt.children.r)
			assert.Equal(t, tt.wantErr, err != nil)
			if tt.wantErr {
				assert.True(t, errors.Is(err, tt.errType))
			}
		})
	}
}

// TestWrite_Err checks that the Write method emits error on invalid inputs.
func TestWrite_Err(t *testing.T) {
	hash := sha256.New()
	hash.Write([]byte("random data"))
	randData := hash.Sum(nil)

	tests := []struct {
		name    string
		hasher  *Hasher
		data    []byte
		wantErr bool
		errType error
	}{
		{
			"invalid leaf",
			NewNmtHasher(sha256.New(), 2, false),
			[]byte{0},
			true,
			ErrInvalidLeafLen,
		},
		{
			"invalid node: left.max > right.min",
			NewNmtHasher(sha256.New(), 2, false),
			append(append(append([]byte{0, 0, 2, 2}, randData...), []byte{1, 1, 3, 3}...), randData...),
			true,
			ErrUnorderedSiblings,
		},
	}
	for _, tt := range tests {
		t.Run(tt.name, func(t *testing.T) {
			_, err := tt.hasher.Write(tt.data)
			assert.Equal(t, tt.wantErr, err != nil)
			if tt.wantErr {
				assert.True(t, errors.Is(err, tt.errType))
			}
		})
	}
}

// TestSum_Err checks that the Sum method emits error on invalid inputs and when the hasher is not in the correct state.
func TestSum_Err(t *testing.T) {
	hash := sha256.New()
	hash.Write([]byte("random data"))
	randData := hash.Sum(nil)

	tests := []struct {
		name         string
		hasher       *Hasher
		data         []byte
		nodeType     byte
		wantWriteErr bool
	}{
		{
			"invalid leaf: not namespaced",
			NewNmtHasher(sha256.New(), 2, false),
			[]byte{0},
			LeafPrefix,
			true,
		},
		{
			"invalid node: left.max > right.min",
			NewNmtHasher(sha256.New(), 2, false),
			append(append(append([]byte{0, 0, 2, 2}, randData...), []byte{1, 1, 3, 3}...), randData...),
			NodePrefix,
			true,
		},
	}
	for _, tt := range tests {
		// Write -> Sum should never panic
		_, err := tt.hasher.Write(tt.data)
		require.Equal(t, tt.wantWriteErr, err != nil)
		if err == nil {
			require.NotPanics(t, func() {
				tt.hasher.Sum(nil)
			})
		}
		// Sum without a preceding Write for a wrong data should panic
		if err != nil {
			tt.hasher.Reset()
			tt.hasher.data = tt.data   // by-pass the Write method
			tt.hasher.tp = tt.nodeType // by-pass the Write method
			require.Panics(t, func() {
				_ = tt.hasher.Sum(nil)
			})
		}
	}
}

// TestValidateNodes checks that the ValidateNodes method only emits error on invalid inputs. It also checks whether the returned error types are correct.
func TestValidateNodes(t *testing.T) {
	// create a dummy hash to use as the digest of the left and right child
	randHash := createByteSlice(sha256.Size, 0x01)
	tests := []struct {
		name    string
		nIDLen  namespace.IDSize
		left    []byte
		right   []byte
		wantErr bool
		errType error
	}{
		{
			"left.maxNs<right.minNs",
			2,
			concat([]byte{0, 0, 1, 1}, randHash),
			concat([]byte{2, 2, 3, 3}, randHash),
			false,
			nil,
		},
		{
			"left.maxNs=right.minNs",
			2,
			concat([]byte{0, 0, 1, 1}, randHash),
			concat([]byte{1, 1, 2, 2}, randHash),
			false,
			nil,
		},
		{
			"left.maxNs>right.minNs",
			2,
			concat([]byte{0, 0, 1, 1}, randHash),
			concat([]byte{0, 0, 1, 1}, randHash),
			true,
			ErrUnorderedSiblings,
		},
		{
			"len(left)<NamespaceLen",
			2,
			[]byte{0, 0, 1},
			concat([]byte{2, 2, 3, 3}, randHash),
			true,
			ErrInvalidNodeLen,
		},
		{
			"len(right)<NamespaceLen", 2,
			concat([]byte{0, 0, 1, 1}, randHash),
			[]byte{2, 2, 3},
			true,
			ErrInvalidNodeLen,
		},
	}
	for _, tt := range tests {
		t.Run(tt.name, func(t *testing.T) {
			n := NewNmtHasher(sha256.New(), tt.nIDLen, false)
			err := n.ValidateNodes(tt.left, tt.right)
			assert.Equal(t, tt.wantErr, err != nil)
			if tt.wantErr {
				assert.True(t, errors.Is(err, tt.errType))
			}
		})
	}
}

// Test_MustHashLeaf_panic checks that the MustHashLeaf method panics only on invalid inputs.
func Test_MustHashLeaf_Panic(t *testing.T) {
	hasher := NewNmtHasher(sha256.New(), 2, false)
	tests := []struct {
		name      string
		leaf      []byte
		wantPanic bool
	}{
		{"valid leaf length", []byte{0, 0}, false},
		{"invalid leaf length", []byte{0}, true},
	}
	for _, tt := range tests {
		t.Run(tt.name, func(t *testing.T) {
			if tt.wantPanic {
				assert.Panics(t, func() {
					hasher.MustHashLeaf(tt.leaf)
				})
			} else {
				assert.NotPanics(t, func() {
					hasher.MustHashLeaf(tt.leaf)
				})
			}
		})
	}
}<|MERGE_RESOLUTION|>--- conflicted
+++ resolved
@@ -336,11 +336,7 @@
 			nil,
 		},
 		{
-<<<<<<< HEAD
-			"invalid node: length < 2 * namespace.IDSize",
-=======
 			"invalid node: length < 2 * namespace size",
->>>>>>> dd6a6409
 			2,
 			minNID,
 			[]byte{},
@@ -349,17 +345,11 @@
 			ErrInvalidNodeLen,
 		},
 		{
-<<<<<<< HEAD
-			"invalid node: length < 2 * namespace.IDSize + hashSize",
-=======
 			"invalid node: length < 2 * namespace Size + hash size",
->>>>>>> dd6a6409
 			2,
 			minNID,
 			maxNID,
 			[]byte{},
-<<<<<<< HEAD
-=======
 			true,
 			ErrInvalidNodeLen,
 		},
@@ -369,7 +359,6 @@
 			minNID,
 			maxNID,
 			concat(hashValue, []byte{1}),
->>>>>>> dd6a6409
 			true,
 			ErrInvalidNodeLen,
 		},
