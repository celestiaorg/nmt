--- conflicted
+++ resolved
@@ -210,21 +210,11 @@
 // the minimum namespace ID of the right sibling. It returns ErrUnorderedSiblings error if the check fails.
 func (n *Hasher) validateSiblingsNamespaceOrder(left, right []byte) (err error) {
 	if err := n.ValidateNodeFormat(left); err != nil {
-<<<<<<< HEAD
-		return fmt.Errorf("%w: left node is not in the correct format", err)
-	}
-	if err := n.ValidateNodeFormat(right); err != nil {
-		return fmt.Errorf("%w: right node is not in the correct format", err)
-	}
-	// each NMT node has two namespace IDs for the min and max
-	// totalNamespaceLen := 2 * n.NamespaceLen
-=======
 		return fmt.Errorf("%w: left node does not match the namesapce hash format", err)
 	}
 	if err := n.ValidateNodeFormat(right); err != nil {
 		return fmt.Errorf("%w: right node does not match the namesapce hash format", err)
 	}
->>>>>>> 1262b7f1
 	leftMaxNs := namespace.ID(MaxNamespace(left, n.NamespaceSize()))
 	rightMinNs := namespace.ID(MinNamespace(right, n.NamespaceSize()))
 
