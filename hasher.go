--- conflicted
+++ resolved
@@ -239,32 +239,19 @@
 // is set to true, the calculation of the namespace ID range of the node
 // slightly changes. In this case, when setting the upper range, the maximum
 // possible namespace ID (i.e., 2^NamespaceIDSize-1) should be ignored if
-<<<<<<< HEAD
-// possible. This is achieved by taking the maximum value among the namespace
-// IDs available in the range of its left and right children (i.e.,
-// max(left.minNID, left.maxNID , right.minNID, right.maxNID)), which is not
-// equal to the maximum possible namespace ID value. If such a namespace ID does
-// not exist, the maximum NID is calculated as normal, i.e., "res.maxNID =
-// max(left.maxNID , right.maxNID).
-func (n *Hasher) HashNode(left, right []byte) []byte {
-	if err := n.validateNodeFormat(left); err != nil {
-		panic(err)
-=======
 // possible. This is achieved by taking the maximum value among only those namespace
 // IDs available in the range of its left and right children that are not
 // equal to the maximum possible namespace ID value. If all the namespace IDs are equal
 // to the maximum possible value, then the maximum possible value is used.
 func (n *Hasher) HashNode(left, right []byte) ([]byte, error) {
-	h := n.baseHasher
-	h.Reset()
-
 	if err := n.ValidateNodeFormat(left); err != nil {
 		return nil, err
->>>>>>> b34f794d
 	}
 	if err := n.ValidateNodeFormat(right); err != nil {
 		return nil, err
 	}
+  h := n.baseHasher
+	h.Reset()
 
 	// check the namespace range of the left and right children
 	if err := n.validateSiblingsNamespaceOrder(left, right); err != nil {
