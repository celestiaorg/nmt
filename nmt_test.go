--- conflicted
+++ resolved
@@ -1049,13 +1049,9 @@
 		{"invalid tree with unordered leaves. Query: the entire tree", treeWithUnorderedLeaves, 0, 7, true, ErrUnorderedSiblings},
 		{"invalid tree with unordered leaves. Query: the unordered portion", treeWithUnorderedLeaves, 4, 6, true, ErrUnorderedSiblings},
 		{"invalid tree with unordered leaves. Query: a portion of the tree containing the unordered leaves", treeWithUnorderedLeaves, 3, 7, true, ErrUnorderedSiblings},
-<<<<<<< HEAD
-		{"valid tree. Query: start > end", validTree, 3, 1, true, ErrInvalidRange},
-=======
 		{"valid tree. Query: start < 0", validTree, -1, 1, true, ErrInvalidRange},
 		{"valid tree. Query: start > end", validTree, 3, 1, true, ErrInvalidRange},
 		{"valid tree. Query: end > total number of leaves", validTree, 3, len(validTree.leaves) + 1, true, ErrInvalidRange},
->>>>>>> 9c56d14f
 	}
 	for _, tt := range tests {
 		t.Run(tt.name, func(t *testing.T) {
